function Home() {
<<<<<<< HEAD

  return (
    <div />
  )
=======
  return <div></div>
>>>>>>> 777eae9b
}
export default Home<|MERGE_RESOLUTION|>--- conflicted
+++ resolved
@@ -1,11 +1,4 @@
 function Home() {
-<<<<<<< HEAD
-
-  return (
-    <div />
-  )
-=======
-  return <div></div>
->>>>>>> 777eae9b
+  return <div />
 }
 export default Home