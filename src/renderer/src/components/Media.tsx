--- conflicted
+++ resolved
@@ -143,14 +143,9 @@
 // Button feedback
 function usePressFeedback() {
   const press = { play: false, next: false, prev: false } as const
-<<<<<<< HEAD
   // eslint-disable-next-line @typescript-eslint/no-unused-vars
-  const bump = (_key: keyof typeof press, _ms = 140) => { }
-  const reset = () => { }
-=======
   const bump = (_key: keyof typeof press, _ms = 140) => {}
   const reset = () => {}
->>>>>>> 777eae9b
   return { press, bump, reset }
 }
 
@@ -198,15 +193,8 @@
         } catch {}
       } else {
         try {
-<<<<<<< HEAD
-          // eslint-disable-next-line @typescript-eslint/ban-ts-comment
-          // @ts-ignore
-          ; (window.electron as any)?.ipcRenderer?.removeListener?.('carplay-event', handler)
-        } catch { }
-=======
           ;(window.electron as any)?.ipcRenderer?.removeListener?.('carplay-event', handler)
         } catch {}
->>>>>>> 777eae9b
       }
     }
   }, [])
