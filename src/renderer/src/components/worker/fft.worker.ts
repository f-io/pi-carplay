import FFT from 'fft.js'

// Worker für FFT: init mit Parametern, empfangen von Float32-PCM-Puffern, Ausgabe normierter Bins
const FLOOR_DB = -80
const MIN_FREQ = 20

// A-Weighting
function aWeight(freq: number): number {
  const f2 = freq * freq
  const ra = (f2 + 20.6 ** 2) * (f2 + 12200 ** 2) * Math.sqrt((f2 + 107.7 ** 2) * (f2 + 737.9 ** 2))
  const rb = 12200 ** 2 * f2 * f2
  return rb / ra
}

let fftSize: number
let points: number
let sampleRate: number
let windowFunc: Float32Array
let aWeightTable: Float32Array
let fftInstance: FFT
let fftOutput: number[]
let ringBuffer = new Float32Array(0)

self.onmessage = (e: MessageEvent) => {
  const msg = e.data
  if (msg.type === 'init') {
    ;({ fftSize, points, sampleRate } = msg)

    // Hanning
    windowFunc = new Float32Array(fftSize)
    for (let i = 0; i < fftSize; i++) {
      windowFunc[i] = 0.54 - 0.46 * Math.cos((2 * Math.PI * i) / (fftSize - 1))
    }

    // A-Weighting table
    const A_WEIGHT_1KHZ = aWeight(1000)
    aWeightTable = new Float32Array(fftSize / 2 + 1)
    for (let i = 1; i <= fftSize / 2; i++) {
      const freq = (i * sampleRate) / fftSize
      aWeightTable[i] = Math.sqrt(aWeight(freq) / A_WEIGHT_1KHZ)
    }

    fftInstance = new FFT(fftSize)
    fftOutput = fftInstance.createComplexArray()
    ringBuffer = new Float32Array(0)
  } else if (msg.type === 'pcm' && msg.buffer) {
    // Ringbuffer
    const incoming = new Float32Array(msg.buffer)
    const old = ringBuffer
    ringBuffer = new Float32Array(old.length + incoming.length)
    ringBuffer.set(old)
    ringBuffer.set(incoming, old.length)

    while (ringBuffer.length >= fftSize) {
      const segment = ringBuffer.subarray(0, fftSize)

      // apply window
      const input = new Float32Array(fftSize)
      for (let i = 0; i < fftSize; i++) {
        input[i] = segment[i] * windowFunc[i]
      }

      // FFT
      fftInstance.realTransform(fftOutput, input)
      fftInstance.completeSpectrum(fftOutput)

      // SUM and Counts
      const sums = new Float32Array(points)
      const counts = new Uint16Array(points)
      const half = fftSize / 2
      const logMin = Math.log10(MIN_FREQ)
      const logMax = Math.log10(sampleRate / 2)
      const logDen = logMax - logMin

      for (let i = 1; i <= half; i++) {
        const re = fftOutput[2 * i]
        const im = fftOutput[2 * i + 1]
        const mag = Math.hypot(re, im) / (fftSize / 2)
        const wmag = mag * aWeightTable[i]
        const freq = (i * sampleRate) / fftSize
        if (freq < MIN_FREQ || freq > sampleRate / 2) continue
        const pos = (Math.log10(freq) - logMin) / logDen
        const idx = Math.floor(pos * points)
        if (idx >= 0 && idx < points) {
          sums[idx] += wmag
          counts[idx]++
        }
      }

      // dB-Normierung
      const bins = new Float32Array(points)
      for (let i = 0; i < points; i++) {
        const avg = counts[i] > 0 ? sums[i] / counts[i] : 0
        const db = Math.min(Math.max(20 * Math.log10(avg + 1e-12), FLOOR_DB), 0)
        bins[i] = (db - FLOOR_DB) / -FLOOR_DB
      }

<<<<<<< HEAD
      const buffer = [bins.buffer] as unknown as string; // TODO TS workaround. Fix type properly.
      self.postMessage({ type: 'bins', bins }, buffer);
      ringBuffer = ringBuffer.subarray(fftSize);
=======
      self.postMessage({ type: 'bins', bins }, [bins.buffer])
      ringBuffer = ringBuffer.subarray(fftSize)
>>>>>>> 777eae9b
    }
  }
}<|MERGE_RESOLUTION|>--- conflicted
+++ resolved
@@ -95,14 +95,9 @@
         bins[i] = (db - FLOOR_DB) / -FLOOR_DB
       }
 
-<<<<<<< HEAD
-      const buffer = [bins.buffer] as unknown as string; // TODO TS workaround. Fix type properly.
-      self.postMessage({ type: 'bins', bins }, buffer);
-      ringBuffer = ringBuffer.subarray(fftSize);
-=======
-      self.postMessage({ type: 'bins', bins }, [bins.buffer])
+      const buffer = [bins.buffer] as unknown as string // TODO TS workaround. Fix type properly.
+      self.postMessage({ type: 'bins', bins }, buffer)
       ringBuffer = ringBuffer.subarray(fftSize)
->>>>>>> 777eae9b
     }
   }
 }