--- conflicted
+++ resolved
@@ -1,13 +1,7 @@
 import { useEffect, useState, useRef, useCallback, useContext, ElementType } from 'react'
-<<<<<<< HEAD
-import { HashRouter as Router, Navigate, Route, Routes, useLocation } from 'react-router-dom'
-import { Carplay, Camera } from './components/tabs'
-import Nav from './components/Nav'
-=======
 import { HashRouter as Router, Route, Routes, useLocation } from 'react-router-dom'
 import { Carplay, Camera } from './components/tabs'
 import { Nav } from './components/navigation/Nav'
->>>>>>> 310ecd67
 import { Box, Modal } from '@mui/material'
 import { useCarplayStore, useStatusStore } from './store/store'
 import type { KeyCommand } from '@worker/types'
@@ -15,11 +9,7 @@
 import { useActiveControl, useFocus, useKeyDown } from './hooks'
 import { ROUTES } from './constants'
 import { AppContext } from './context'
-<<<<<<< HEAD
-import { RoutePath, routes, ROUTES_NEW } from './routes'
-=======
 import { routes } from './routes'
->>>>>>> 310ecd67
 
 const modalStyle = {
   position: 'absolute' as const,
@@ -153,11 +143,6 @@
 
       <div ref={mainRef} id="main-root">
         <Routes>
-<<<<<<< HEAD
-          <Route path={ROUTES_NEW.HOME} element={<Navigate to={`/${RoutePath.Home}`} />} />
-
-=======
->>>>>>> 310ecd67
           {routes.map((route, index) => {
             const Component = route.component as unknown as ElementType
             const path = route.path
@@ -169,12 +154,8 @@
             return null
           })}
 
-<<<<<<< HEAD
-          <Route path="*" element={<Navigate to={`/${RoutePath.Home}`} replace />} />
-=======
           {/*TODO Clarify behaviour*/}
           {/*<Route path="*" element={<Navigate to={`/${RoutePath.Home}`} replace />} />*/}
->>>>>>> 310ecd67
         </Routes>
       </div>
 
