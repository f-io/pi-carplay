--- conflicted
+++ resolved
@@ -1,10 +1,7 @@
+import { useEffect, useState, useRef, useCallback, useContext, ElementType } from 'react'
 import { useEffect, useState, useRef, useCallback, useContext, ElementType } from 'react'
 import { HashRouter as Router, Route, Routes, useLocation } from 'react-router-dom'
-<<<<<<< HEAD
 import { Carplay, Camera } from './components/pages'
-=======
-import { Carplay, Camera } from './components/tabs'
->>>>>>> ddb60b0a
 import { Nav } from './components/navigation/Nav'
 import { Box, Modal } from '@mui/material'
 import { useCarplayStore, useStatusStore } from './store/store'
@@ -13,6 +10,7 @@
 import { useActiveControl, useFocus, useKeyDown } from './hooks'
 import { ROUTES } from './constants'
 import { AppContext } from './context'
+import { routes } from './routes'
 import { routes } from './routes'
 
 const modalStyle = {
@@ -154,6 +152,19 @@
 
           {/*TODO Clarify behaviour*/}
           {/*<Route path="*" element={<Navigate to={`/${RoutePath.Home}`} replace />} />*/}
+          {routes.map((route, index) => {
+            const Component = route.component as unknown as ElementType
+            const path = route.path
+
+            if (Component) {
+              return <Route key={index} path={path} element={<Component settings={settings!} />} />
+            }
+
+            return null
+          })}
+
+          {/*TODO Clarify behaviour*/}
+          {/*<Route path="*" element={<Navigate to={`/${RoutePath.Home}`} replace />} />*/}
         </Routes>
       </div>
 
